--- conflicted
+++ resolved
@@ -191,11 +191,7 @@
             case -1:
                 return fractions.Fraction
             case n if n >= 1:
-<<<<<<< HEAD
-                return Decimal
-=======
                 return decimal.Decimal
->>>>>>> 67b07023
                 # return float
             case n:
                 raise "Expected {n} >= 0 for decimal_places_for_vote_arithmetic"
@@ -249,11 +245,7 @@
             case -1:
                 return fractions.Fraction
             case n if n >= 1:
-<<<<<<< HEAD
-                return Decimal
-=======
                 return decimal.Decimal
->>>>>>> 67b07023
                 # return float
             case n:
                 raise "Expected {n} >= 0 for decimal_places_for_vote_arithmetic"
